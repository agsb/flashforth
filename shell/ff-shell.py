#!/usr/bin/python
#
# Upload & interpreter shell for FlashForth.
# Written for python 2.7
#
# Copyright 12.09.2019 Mikael Nordman (oh2aun@gmail.com)
# 12.09.2019 - Updated for nonblocking I/O
#
# This program is free software: you can redistribute it and/or modify
# it under the terms of the GNU General Public License version 2 as
# published by the Free Software Foundation.
#
# This program is distributed in the hope that it will be useful,
# but WITHOUT ANY WARRANTY; without even the implied warranty of
# MERCHANTABILITY or FITNESS FOR A PARTICULAR PURPOSE.  See the
# GNU General Public License for more details.
#
# You should have received a copy of the GNU General Public License
# along with this program.  If not, see <http://www.gnu.org/licenses/>.
#

import os
import sys
import argparse
import serial
import readline
import rlcompleter
import atexit
import logging
import signal
import string
from thread import start_new_thread
from time import *

# Threading stuff, global flags
running = True
waitForNL = 0
uploadMode = 0

class Config(object):
  def __init__(self):
    self.serial_port  = '/dev/ttyACM0'
    self.rate = '38400'
    self.hw = False
    self.sw = False

def serial_open(config):
  print "Port:"+str(config.port)+" Speed:"+str(config.rate)+" hw:"+str(config.hw)+" sw:"+str(config.sw)
  try:
    config.ser = serial.Serial(config.port, config.rate, timeout=0.5, writeTimeout=1.0, rtscts=config.hw, xonxoff=config.sw)
  except serial.SerialException as e:
    print("Could not open serial port '{}': {}".format(config.serial_port, e))
    raise e
  

# receive_thr() receives chars from FlashForth
def receive_thr(config, *args):
  global running, waitForNL, uploadMode
  while running==True:
    try:
      char = config.ser.read()
      sys.stdout.write(char)
      sys.stdout.flush()
      if char == '\n':
        waitForNL = 0

    except Exception as e:
      print "Serial exception {0}".format(e)
      running = False

  print "End of receive thread. Press enter to exit."
  exit()

def parse_arg(config):
  parser = argparse.ArgumentParser(description="Small shell for FlashForth", 
           epilog="""Interact with FlashForth using commmand line editing and history. Send files to FlashForth with #send path/filename. Warm start with #warm.""")
  parser.add_argument("--port", "-p", action="store",
         type=str, default="/dev/ttyACM0", help="Serial port name")
  parser.add_argument("--hw", action="store_true",
         default=False, help="Serial port RTS/CTS enable")
  parser.add_argument("--sw", action="store_true",
         default=False, help="Serial port XON/XOFF enable")
  parser.add_argument("--speed", "-s", action="store",
         type=str, default=38400, help="Serial port speed")
  arg = parser.parse_args()
  config.port = arg.port
  config.hw = arg.hw
  config.sw = arg.sw
  config.rate = arg.speed

#main loop for sending and receiving
def main():
  global running, waitForNL, uploadMode
  
  config = Config() 
  parse_arg(config)
  serial_open(config)
  start_new_thread(receive_thr, (config, 1))
 
  # readline.parse_and_bind("tab: complete")
  histfn = os.path.join(os.path.expanduser("~"), ".ff.history")
  print histfn
  try:
    readline.read_history_file(histfn)
  except IOError, e:
    pass
  atexit.register(readline.write_history_file, histfn)
  running = True
  waitForNL = 0
  uploadMode = 0
  while running:
    try:
      if uploadMode == 0:
        try:
          line = raw_input()
        except KeyboardInterrupt:
          print "KeyboardInterrupt"
          raise Exception
        sys.stdout.write('\r\033\133\101')
        sys.stdout.flush()
      else:
        while waitForNL > 0:
          sleep(0.001)
          waitForNL = waitForNL - 1
          continue
        line = file.readline()
        if line == "":
          file.close()
          uploadMode = 0
          waitForNL = 0
          continue
        else:
          line = line.rstrip('\n')
          line = line.rstrip('\r')
          sys.stdout.write("> ")
 
      if line[:6] == "#send ":
        pathfile = line[6:]

        if pathfile.endswith(".txt") == False:
          pathfile = pathfile + ".txt"
        line = ""
        try:
          file = open(pathfile, "r")
          uploadMode = 1
        except IOError, e:
          print "\nFile not found: "+pathfile
      if line[:5] == "#warm":
        line = '\017'           # CTRL-O
      if line[:5] == "#esc":
        line = '\033'           # Escape
      try:
        waitForNL = 1000
        bytes = config.ser.write(line+'\n')
        config.ser.flush()       # Send the output buffer
      except Exception as e:
<<<<<<< HEAD
        THR_LOCK.release()
        print("Write error on serial port {0}, {1}".format(config.serial_port, e))
=======
        print("Write error on serial port {0}, {1}".format(com_port, e))
>>>>>>> 81f23a56
        running = False

    except Exception as e:
      print "Transmission thread exception {0}".format(e) 
      running = False

  config.ser.close()
  print "Exiting ff-shell.py, goodbye..."

try:
  sys.exit(main())
except Exception as e:
  print "sys.exit {0}".format(e)<|MERGE_RESOLUTION|>--- conflicted
+++ resolved
@@ -154,12 +154,7 @@
         bytes = config.ser.write(line+'\n')
         config.ser.flush()       # Send the output buffer
       except Exception as e:
-<<<<<<< HEAD
-        THR_LOCK.release()
         print("Write error on serial port {0}, {1}".format(config.serial_port, e))
-=======
-        print("Write error on serial port {0}, {1}".format(com_port, e))
->>>>>>> 81f23a56
         running = False
 
     except Exception as e:
